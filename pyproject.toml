--- conflicted
+++ resolved
@@ -100,11 +100,7 @@
 build = 'sphinx-build -M html docs docs/_build'
 
 [tool.hatch.envs.hatch-test]
-<<<<<<< HEAD
 features = ['test', 'typehints', 'myst']
-=======
-features = ['test', 'typehints']
->>>>>>> e9406f0c
 
 [tool.pytest.ini_options]
 addopts = [
